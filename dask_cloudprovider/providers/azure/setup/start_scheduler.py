--- conflicted
+++ resolved
@@ -30,11 +30,7 @@
     ### PARSE ARGUMENTS
     parser = argparse.ArgumentParser()
     parser.add_argument("--jupyter",         default=False)
-<<<<<<< HEAD
     parser.add_argument("--code_store",      default=None)
-=======
-    parser.add_argument("--datastores",      default=[], nargs='+')  # datastore default value cannot be None because of enumeration later
->>>>>>> 02976395
     parser.add_argument("--jupyter_token",   default=uuid.uuid1().hex)
     parser.add_argument("--jupyter_port",    default=8888)
     parser.add_argument("--dashboard_port",  default=8787)
@@ -95,7 +91,6 @@
                 os.system(f'kill {server["pid"]}')
 
         ### RECORD LOGS
-<<<<<<< HEAD
         run = Run.get_context()
         run.log('headnode', ip)
         run.log('scheduler', scheduler) 
@@ -119,23 +114,6 @@
                               f' --NotebookApp.token={token}')
             cmd += f' --notebook-dir={code_store_mounted}' if len(code_store_mounted) > 0 else  ""
             cmd += f' --allow-root --no-browser'
-=======
-        Run.get_context().log('headnode', ip)
-        Run.get_context().log('scheduler', scheduler) 
-        Run.get_context().log('dashboard', dashboard)
-        Run.get_context().log('jupyter', jupyter)
-        Run.get_context().log('token', token)
-        for i, datastore in enumerate(datastores): 
-            Run.get_context().log(f'datastore_{i}', datastore)
-        
-        datastore_mounted=datastores[0] # TODO: use iteration to mount all data stores.
-        print("datastore mounted ", datastore_mounted)
-        if args.jupyter:
-            cmd = (f' jupyter lab --ip 0.0.0.0 --port {args.jupyter_port}' + \
-                              f' --NotebookApp.token={token}'              + \
-                              f' --notebook-dir={datastore_mounted}'            + \
-                              f' --allow-root --no-browser')
->>>>>>> 02976395
     
             jupyter_log = open("jupyter_log.txt", "a")
             jupyter_proc = subprocess.Popen(cmd.split(), universal_newlines=True, stdout=subprocess.PIPE, stderr=subprocess.STDOUT)
@@ -166,4 +144,4 @@
         worker_flush = threading.Thread(target=flush, args=(worker_proc, worker_log))
         worker_flush.start()
 
-        flush(scheduler_proc, scheduler_log)
+        flush(scheduler_proc, scheduler_log)