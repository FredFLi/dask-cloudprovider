--- conflicted
+++ resolved
@@ -300,11 +300,8 @@
             socket.create_connection((ip, port), 10)
             self.same_vnet = True
             self.__print_message('On the same VNET')
-<<<<<<< HEAD
         except socket.timeout as e:
-=======
-        except (ConnectionRefusedError, socket.timeout) as e:
->>>>>>> 903a60aa
+
             self.__print_message('Not on the same VNET')
             self.same_vnet = False
         except ConnectionRefusedError as e:
@@ -364,7 +361,6 @@
 
         ### CHECK IF ON THE SAME VNET
         while(self.same_vnet is None):
-            print('Checking connection...')
             await self.sync(self.__check_if_scheduler_ip_reachable)
             time.sleep(1)
 
