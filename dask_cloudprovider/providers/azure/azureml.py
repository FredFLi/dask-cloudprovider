--- conflicted
+++ resolved
@@ -139,7 +139,6 @@
     """
 
     def __init__(
-<<<<<<< HEAD
         self,
         workspace,
         compute_target,
@@ -157,27 +156,6 @@
         code_store=None,
         asynchronous=False,
         **kwargs,
-=======
-        self
-        , workspace                     # AzureML workspace object
-        , compute_target                # AzureML compute object
-        , environment_definition        # AzureML Environment object
-        , experiment_name=None          # name of the experiment to start
-        , initial_node_count=None       # initial node count, must be less than
-                                        # or equal to AzureML compute object max nodes
-                                        # will default to max nodes if more than specified nodes
-        , jupyter=None                  # start Jupyter lab process on headnode
-        , jupyter_port=None             # port to forward the Jupyter process to
-        , dashboard_port=None           # port to forward Dask dashboard to
-        , scheduler_port=None           # port to map the scheduler port to for 'local' runs
-        , additional_ports=None         # list of tuples of additional ports to forward
-        , admin_username=None           # username to log in to the AzureML Training Cluster for 'local' runs
-        , admin_ssh_key=None            # path to private SSH key used to log in to the
-                                        # AzureML Training Cluster for 'local' runs
-        , datastores=None               # datastores specs
-        , asynchronous=False            # flag to run jobs in an asynchronous way
-        , **kwargs
->>>>>>> b6ef84ce
     ):
         ### REQUIRED PARAMETERS
         self.workspace = workspace
@@ -314,13 +292,7 @@
         self.worker_params = {}
 
         ### scheduler and worker parameters
-<<<<<<< HEAD
         self.scheduler_params["--jupyter"] = True
-        if self.code_store is not None:
-            self.scheduler_params["--code_store"] = self.code_store
-=======
-        self.scheduler_params['--jupyter'] = True
->>>>>>> b6ef84ce
 
         if self.use_gpu:
             self.scheduler_params["--use_gpu"] = True
@@ -567,11 +539,7 @@
         nodes = self._format_nodes(nodes, requested, self.use_gpu, self.n_gpus_per_node)
 
         cores = sum(v["nthreads"] for v in self.scheduler_info["workers"].values())
-<<<<<<< HEAD
-        cores_or_gpus = "Workers/GPUs" if self.use_gpu else "Workers/vCPUs"
-=======
         cores_or_gpus = 'Workers (GPUs)' if self.use_gpu else 'Workers (vCPUs)'
->>>>>>> b6ef84ce
 
         memory = (
             sum(
