--- conflicted
+++ resolved
@@ -330,21 +330,12 @@
 
         self.__print_message("Waiting for scheduler node's IP")
         while (
-<<<<<<< HEAD
-             run.get_status() != 'Canceled'
-             and run.get_status() != 'Failed'
-             and 'scheduler' not in run.get_metrics()):
-                 print('.', end="")
-                 time.sleep(5)
-            
-=======
                 run.get_status() != 'Canceled'
                 and run.get_status() != 'Failed'
                 and 'scheduler' not in run.get_metrics()):
             print('.', end="")
             time.sleep(5)
 
->>>>>>> 9ec34369
         if run.get_status() == 'Canceled' or run.get_status() == 'Failed':
             raise Exception('Failed to start the AzureML cluster.')
 
@@ -355,7 +346,6 @@
         self.worker_params['--scheduler_ip_port'] = self.scheduler_ip_port
         self.__print_message(f'Scheduler: {run.get_metrics()["scheduler"]}')
         self.run = run
-<<<<<<< HEAD
         
         ### CHECK IF ON THE SAME VNET
         while(self.same_vnet is None):
@@ -363,40 +353,21 @@
                 await self.sync(self.__check_if_scheduler_ip_reachable)
             except:
                 time.sleep(1)
-                
-=======
-
->>>>>>> 9ec34369
+
         ### REQUIRED BY dask.distributed.deploy.cluster.Cluster
         _scheduler = self.__prepare_rpc_connection_to_headnode()
         self.scheduler_comm = rpc(_scheduler)
         await self.sync(self.__setup_port_forwarding)
         await self.sync(super()._start)
-<<<<<<< HEAD
         await self.sync(self.__update_links)
         
         self.__print_message('Connections established')
-                
-=======
-        await self.sync(self.__check_if_scheduler_ip_reachable)
-
->>>>>>> 9ec34369
+
         self.__print_message(f'Scaling to {self.initial_node_count} workers')
         if self.initial_node_count > 1:
             self.scale(self.initial_node_count)   # LOGIC TO KEEP PROPER TRACK OF WORKERS IN `scale`
         self.__print_message(f'Scaling is done')
-<<<<<<< HEAD
-        
-    # def connect_cluster(self):
-    #     if not self.run:
-    #         sys.exit("Run doesn't exist!")
-    #     if self.run.get_status() == 'Canceled':
-    #         print('\nRun was canceled')
-    #     else:
-    #         print(f'\nSetting up port forwarding...')
-    #         self.port_forwarding_ComputeVM()
-    #         print(f'Cluster is ready to use.')
-            
+       
     async def __update_links(self):
         if self.same_vnet:
             self.scheduler_info['dashboard_url'] = f'https://{socket.gethostname()}-{self.dashboard_port}.{self.workspace.get_details()["location"]}.instances.azureml.net/status'
@@ -435,32 +406,7 @@
                     , stderr=subprocess.STDOUT
                 )
             ) 
-        
-=======
-
-    def connect_cluster(self):
-        if not self.run:
-            sys.exit("Run doesn't exist!")
-        if self.run.get_status() == 'Canceled':
-            print('\nRun was canceled')
-        else:
-            print(f'\nSetting up port forwarding...')
-            self.port_forwarding_ComputeVM()
-            print(f'Cluster is ready to use.')
-
-    def port_forwarding_ComputeVM(self):
-        os.system(
-            f'setsid socat tcp-listen:{self.dashboard_port},reuseaddr,fork tcp:{self.run.get_metrics()["dashboard"]} &')
-        os.system(
-            f'setsid socat tcp-listen:{self.jupyter_port},reuseaddr,fork tcp:{self.run.get_metrics()["jupyter"]} &')
-
-        base_url = f'https://{socket.gethostname()}-'
-        location = f'{self.workspace.get_details()["location"]}.instances.azureml.net/'
-        self.scheduler_info['dashboard_url'] = f'{base_url}{self.dashboard_port}.{location}/status'
-        self.scheduler_info['jupyter_url'] = (
-            f'{base_url}{self.jupyter_port}.{location}/lab?token={self.run.get_metrics()["token"]}')
-
->>>>>>> 9ec34369
+
     @property
     def dashboard_link(self):
         """ Link to Dask dashboard.
@@ -491,13 +437,9 @@
             return ""
         else:
             return link
-<<<<<<< HEAD
         
     def _format_nodes(self, nodes, requested, use_gpu, n_gpus_per_node=None):
-=======
-
-    def _format_workers(self, workers, requested, use_gpu, n_gpus_per_node=None):
->>>>>>> 9ec34369
+
         if use_gpu:
             if nodes == requested:
                 return f'{nodes}'
@@ -508,7 +450,6 @@
             if nodes == requested:
                 return f'{nodes}'
             else:
-<<<<<<< HEAD
                 return f'{nodes} / {requested}'
         
     def _widget_status(self):
@@ -518,23 +459,11 @@
         if self.use_gpu:
             nodes = int(nodes / self.n_gpus_per_node)
             
-=======
-                return f'{workers} / {requested}'
-
-    def _widget_status(self):
-        ### reporting proper number of nodes vs workers in a multi-GPU worker scenario
-        workers = len(self.scheduler_info["workers"])
-
-        if self.use_gpu:
-            workers = int(workers / self.n_gpus_per_node)
-
->>>>>>> 9ec34369
         if hasattr(self, "worker_spec"):
             requested = sum(
                 1 if "group" not in each else len(each["group"])
                 for each in self.worker_spec.values()
             )
-<<<<<<< HEAD
             
         elif hasattr(self, "nodes"):
             requested = len(self.nodes)
@@ -551,23 +480,6 @@
             else sum(v["memory_limit"] for v in self.scheduler_info["workers"].values())
         )
         memory = format_bytes(memory)
-           
-=======
-
-        elif hasattr(self, "workers"):
-            requested = len(self.workers)
-        else:
-            requested = workers
-
-        workers = self._format_workers(workers, requested, self.use_gpu, self.n_gpus_per_node)
-
-        cores = sum(v["nthreads"] for v in self.scheduler_info["workers"].values())
-        cores_or_gpus = 'GPUs' if self.use_gpu else 'Cores'
-
-        memory = sum(v["memory_limit"] for v in self.scheduler_info["workers"].values())
-        memory = format_bytes(memory)
-
->>>>>>> 9ec34369
         text = """
 <div>
   <style scoped>
@@ -751,4 +663,4 @@
         ----------
         cluster.close()
         """
-        self.sync(self._close)
+        self.sync(self._close)