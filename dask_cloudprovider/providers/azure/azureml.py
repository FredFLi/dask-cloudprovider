from azureml.core import Experiment, RunConfiguration, ScriptRunConfig
from azureml.core.compute import AmlCompute, ComputeTarget
from azureml.core.compute_target import ComputeTargetException
from azureml.train.estimator import Estimator
from azureml.core.runconfig import MpiConfiguration

import time, os, socket, subprocess, logging
import pathlib
import threading

from contextlib import suppress

import dask
from contextlib import suppress
from distributed.deploy.cluster import Cluster
from distributed.core import rpc
from distributed.utils import LoopRunner, log_errors, format_bytes
from tornado.ioloop import PeriodicCallback

logger = logging.getLogger(__name__)


class AzureMLCluster(Cluster):
    """ Deploy a Dask cluster using Azure ML

    This creates a dask scheduler and workers on an Azure ML Compute Target.

    Parameters
    ----------
    workspace: azureml.core.Workspace (required)
        Azure ML Workspace - see https://aka.ms/azureml/workspace.

    vm_size: str (optional)
        Azure VM size to be used in the Compute Target - see https://aka.ms/azureml/vmsizes.

    datastores: List[str] (optional)
        List of Azure ML Datastores to be mounted on the headnode -
        see https://aka.ms/azureml/data and https://aka.ms/azureml/datastores.

        Defaults to ``[]``. To mount all datastores in the workspace,
        set to ``ws.datastores.values()``.

    environment_definition: azureml.core.Environment (optional)
        Azure ML Environment - see https://aka.ms/azureml/environments.

        Defaults to the "AzureML-Dask-CPU" or "AzureML-Dask-GPU" curated environment.

    scheduler_idle_timeout: int (optional)
        Number of idle seconds leading to scheduler shut down.

        Defaults to ``1200`` (20 minutes).

    experiment_name: str (optional)
        The name of the Azure ML Experiment used to control the cluster.

        Defaults to ``dask-cloudprovider``.

    initial_node_count: int (optional)
        The initial number of nodes for the Dask Cluster.

        Defaults to ``1``.

    jupyter: bool (optional)
        Flag to start JupyterLab session on the headnode of the cluster.

        Defaults to ``False``.

    jupyter_port: int (optional)
        Port on headnode to use for hosting JupyterLab session.

        Defaults to ``9000``.

    dashboard_port: int (optional)
        Port on headnode to use for hosting Dask dashboard.

        Defaults to ``9001``.

    scheduler_port: int (optional)
        Port to map the scheduler port to via SSH-tunnel if machine not on the same VNET.

        Defaults to ``9002``.

    worker_death_timeout: int (optional)
        Number of seconds to wait for a worker to respond before removing it.

        Defaults to ``30``.

    additional_ports: list[tuple[int, int]] (optional)
        Additional ports to forward. This requires a list of tuples where the first element
        is the port to open on the headnode while the second element is the port to map to
        or forward via the SSH-tunnel.

        Defaults to ``[]``.

    compute_target: azureml.core.ComputeTarget (optional)
        Azure ML Compute Target - see https://aka.ms/azureml/computetarget.

    admin_username: str (optional)
        Username of the admin account for the AzureML Compute.
        Required for runs that are not on the same VNET. Defaults to empty string.
        Throws Exception if machine not on the same VNET.

        Defaults to ``""``.

    admin_ssh_key: str (optional)
        Location of the SSH secret key used when creating the AzureML Compute.
        The key should be passwordless if run from a Jupyter notebook.
        The ``id_rsa`` file needs to have 0700 permissions set.
        Required for runs that are not on the same VNET. Defaults to empty string.
        Throws Exception if machine not on the same VNET.

        Defaults to ``""``.

<<<<<<< HEAD
=======
    vnet: str (optional)
        Name of the virtual network.

    subnet: str (optional)
        Name of the subnet inside the virtual network ``vnet``.

    vnet_resource_group: str (optional)
        Name of the resource group where the virtual network ``vnet``
        is located. If not passed, but names for ``vnet`` and ``subnet`` are
        passed, ``vnet_resource_group`` is assigned with the name of resource
        group associted with ``workspace``

>>>>>>> e44e1fba
    telemetry_opt_out: bool (optional)
        A boolean parameter. Defaults to logging a version of AzureMLCluster
        with Microsoft. Set this flag to False if you do not want to share this
        information with Microsoft. Microsoft is not tracking anything else you
        do in your Dask cluster nor any other information related to your
        workload.

    asynchronous: bool (optional)
        Flag to run jobs asynchronously.

    **kwargs: dict
        Additional keyword arguments.
    """

    def __init__(
        self,
        workspace,
        compute_target=None,
        environment_definition=None,
        experiment_name=None,
        initial_node_count=None,
        jupyter=None,
        jupyter_port=None,
        dashboard_port=None,
        scheduler_port=None,
        scheduler_idle_timeout=None,
        worker_death_timeout=None,
        additional_ports=None,
        admin_username=None,
        admin_ssh_key=None,
        datastores=None,
        code_store=None,
<<<<<<< HEAD
=======
        vnet_resource_group=None,
>>>>>>> e44e1fba
        vnet=None,
        subnet=None,
        show_output=False,
        telemetry_opt_out=None,
        asynchronous=False,
        **kwargs,
    ):
        ### REQUIRED PARAMETERS
        self.workspace = workspace
        self.compute_target = compute_target

        ### ENVIRONMENT
        self.environment_definition = environment_definition

        ### EXPERIMENT DEFINITION
        self.experiment_name = experiment_name
        self.tags = {"tag": "azureml-dask"}

        ### ENVIRONMENT AND VARIABLES
        self.initial_node_count = initial_node_count

        ### SEND TELEMETRY
        self.telemetry_opt_out = telemetry_opt_out
        self.telemetry_set = False

        ### FUTURE EXTENSIONS
        self.kwargs = kwargs
        self.show_output = show_output

        ## CREATE COMPUTE TARGET
        self.admin_username = admin_username
        self.admin_ssh_key = admin_ssh_key
<<<<<<< HEAD
=======
        self.vnet_resource_group = vnet_resource_group
>>>>>>> e44e1fba
        self.vnet = vnet
        self.subnet = subnet
        self.compute_target_set = True
        self.pub_key_file = ""
        self.pri_key_file = ""
        if self.compute_target is None:
            try:
                self.compute_target = self.__create_compute_target()
                self.compute_target_set = False
            except Exception as e:
                logger.exception(e)
                return
<<<<<<< HEAD
        elif self.compute_target.admin_user_ssh_key is not None and (
            self.admin_ssh_key is None or self.admin_username is None
        ):
            logger.exception(
                "Please provide private key and admin username to access compute target {}".format(
                    self.compute_target.name
                )
            )
            return
=======
>>>>>>> e44e1fba

        ### GPU RUN INFO
        self.workspace_vm_sizes = AmlCompute.supported_vmsizes(self.workspace)
        self.workspace_vm_sizes = [
            (e["name"].lower(), e["gpus"]) for e in self.workspace_vm_sizes
        ]
        self.workspace_vm_sizes = dict(self.workspace_vm_sizes)

        self.compute_target_vm_size = self.compute_target.serialize()["properties"][
            "status"
        ]["vmSize"].lower()
        self.n_gpus_per_node = self.workspace_vm_sizes[self.compute_target_vm_size]
        self.use_gpu = True if self.n_gpus_per_node > 0 else False
        if self.environment_definition is None:
            if self.use_gpu:
                self.environment_definition = self.workspace.environments[
                    "AzureML-Dask-GPU"
                ]
            else:
                self.environment_definition = self.workspace.environments[
                    "AzureML-Dask-CPU"
                ]

        ### JUPYTER AND PORT FORWARDING
        self.jupyter = jupyter
        self.jupyter_port = jupyter_port
        self.dashboard_port = dashboard_port
        self.scheduler_port = scheduler_port
        self.scheduler_idle_timeout = scheduler_idle_timeout
        self.portforward_proc = None
        self.worker_death_timeout = worker_death_timeout
        self.end_logging = False  # FLAG FOR STOPPING THE port_forward_logger THREAD

        if additional_ports is not None:
            if type(additional_ports) != list:
                error_message = (
                    f"The additional_ports parameter is of {type(additional_ports)}"
                    " type but needs to be a list of int tuples."
                    " Check the documentation."
                )
                logger.exception(error_message)
                raise TypeError(error_message)

            if len(additional_ports) > 0:
                if type(additional_ports[0]) != tuple:
                    error_message = (
                        f"The additional_ports elements are of {type(additional_ports[0])}"
                        " type but needs to be a list of int tuples."
                        " Check the documentation."
                    )
                    raise TypeError(error_message)

                ### check if all elements are tuples of length two and int type
                all_correct = True
                for el in additional_ports:
                    if type(el) != tuple or len(el) != 2:
                        all_correct = False
                        break

                    if (type(el[0]), type(el[1])) != (int, int):
                        all_correct = False
                        break

                if not all_correct:
                    error_message = (
                        "At least one of the elements of the additional_ports parameter"
                        " is wrong. Make sure it is a list of int tuples."
                        " Check the documentation."
                    )
                    raise TypeError(error_message)

        self.additional_ports = additional_ports
        self.scheduler_ip_port = (
            None  ### INIT FOR HOLDING THE ADDRESS FOR THE SCHEDULER
        )

        ### DATASTORES
        self.datastores = datastores

        ### RUNNING IN MATRIX OR LOCAL
        self.same_vnet = None
        self.is_in_ci = False

        ### GET RUNNING LOOP
        self._loop_runner = LoopRunner(loop=None, asynchronous=asynchronous)
        self.loop = self._loop_runner.loop

        self.abs_path = pathlib.Path(__file__).parent.absolute()

        ### INITIALIZE CLUSTER
        super().__init__(asynchronous=asynchronous)

        if not self.asynchronous:
            self._loop_runner.start()
            self.sync(self.__get_defaults)

            if not self.telemetry_opt_out:
                self.__append_telemetry()

            self.sync(self.__create_cluster)

    async def __get_defaults(self):
        self.config = dask.config.get("cloudprovider.azure", {})

        if self.experiment_name is None:
            self.experiment_name = self.config.get("experiment_name")

        if self.initial_node_count is None:
            self.initial_node_count = self.config.get("initial_node_count")

        if self.jupyter is None:
            self.jupyter = self.config.get("jupyter")

        if self.jupyter_port is None:
            self.jupyter_port = self.config.get("jupyter_port")

        if self.dashboard_port is None:
            self.dashboard_port = self.config.get("dashboard_port")

        if self.scheduler_port is None:
            self.scheduler_port = self.config.get("scheduler_port")

        if self.scheduler_idle_timeout is None:
            self.scheduler_idle_timeout = self.config.get("scheduler_idle_timeout")

        if self.worker_death_timeout is None:
            self.worker_death_timeout = self.config.get("worker_death_timeout")

        if self.additional_ports is None:
            self.additional_ports = self.config.get("additional_ports")

        if self.admin_username is None:
            self.admin_username = self.config.get("admin_username")

        if self.admin_ssh_key is None:
            self.admin_ssh_key = self.config.get("admin_ssh_key")

        if self.datastores is None:
            self.datastores = self.config.get("datastores")

        if self.telemetry_opt_out is None:
            self.telemetry_opt_out = self.config.get("telemetry_opt_out")

        ### PARAMETERS TO START THE CLUSTER
        self.scheduler_params = {}
        self.worker_params = {}

        ### scheduler and worker parameters
        self.scheduler_params["--jupyter"] = self.jupyter
        self.scheduler_params["--scheduler_idle_timeout"] = self.scheduler_idle_timeout
        self.worker_params["--worker_death_timeout"] = self.worker_death_timeout

        if self.use_gpu:
            self.scheduler_params["--use_gpu"] = True
            self.scheduler_params["--n_gpus_per_node"] = self.n_gpus_per_node
            self.worker_params["--use_gpu"] = True
            self.worker_params["--n_gpus_per_node"] = self.n_gpus_per_node

        ### CLUSTER PARAMS
        self.max_nodes = self.compute_target.serialize()["properties"]["properties"][
            "scaleSettings"
        ]["maxNodeCount"]
        self.scheduler_ip_port = None
        self.workers_list = []
        self.URLs = {}

        ### SANITY CHECKS
        ###-----> initial node count
        if self.initial_node_count > self.max_nodes:
            self.initial_node_count = self.max_nodes

    def __append_telemetry(self):
        if not self.telemetry_set:
            self.telemetry_set = True
            try:
                from azureml._base_sdk_common.user_agent import append

                append("AzureMLCluster-DASK", "0.1")
            except ImportError:
                pass

    def __print_message(self, msg, length=80, filler="#", pre_post=""):
        logger.info(msg)
        if self.show_output:
            print(f"{pre_post} {msg} {pre_post}".center(length, filler))

    async def __check_if_scheduler_ip_reachable(self):
        """
        Private method to determine if running in the cloud within the same VNET
        and the scheduler node is reachable
        """
        try:
            ip, port = self.scheduler_ip_port.split(":")
            socket.create_connection((ip, port), 20)
            self.same_vnet = True
            self.__print_message("On the same VNET")
        except socket.timeout as e:
            self.__print_message("Not on the same VNET")
            self.same_vnet = False
        except ConnectionRefusedError as e:
            logger.info(e)
            self.__print_message(e)
            pass

    def __prepare_rpc_connection_to_headnode(self):
        if self.same_vnet:
            return self.run.get_metrics()["scheduler"]
        elif self.is_in_ci:
            uri = f"{self.hostname}:{self.scheduler_port}"
            return uri
        else:
            uri = f"localhost:{self.scheduler_port}"
            self.hostname = "localhost"
            logger.info(f"Local connection: {uri}")
            return uri

    def __get_ssh_keys(self):
        from cryptography.hazmat.primitives import serialization as crypto_serialization
        from cryptography.hazmat.primitives.asymmetric import rsa
        from cryptography.hazmat.backends import (
            default_backend as crypto_default_backend,
        )

        dir_path = os.path.join(os.getcwd(), "tmp")
        if not os.path.exists(dir_path):
            os.makedirs(dir_path)
        pub_key_file = os.path.join(dir_path, "key.pub")
        pri_key_file = os.path.join(dir_path, "key")

        key = rsa.generate_private_key(
            backend=crypto_default_backend(), public_exponent=65537, key_size=2048
        )
        private_key = key.private_bytes(
            crypto_serialization.Encoding.PEM,
            crypto_serialization.PrivateFormat.PKCS8,
            crypto_serialization.NoEncryption(),
        )
        public_key = key.public_key().public_bytes(
            crypto_serialization.Encoding.OpenSSH,
            crypto_serialization.PublicFormat.OpenSSH,
        )

        with open(pub_key_file, "wb") as f:
            f.write(public_key)

        with open(pri_key_file, "wb") as f:
            f.write(private_key)

<<<<<<< HEAD
        os.chmod(pri_key_file, 0o600)

=======
>>>>>>> e44e1fba
        with open(pub_key_file, "r") as f:
            pubkey = f.read()

        self.pub_key_file = pub_key_file
        self.pri_key_file = pri_key_file

        return pubkey, pri_key_file

    def __create_compute_target(self):
        import random

        tmp_name = "dask-ct-{}".format(random.randint(100000, 999999))
        ct_name = self.kwargs.get("ct_name", tmp_name)
        vm_name = self.kwargs.get("vm_size", "STANDARD_DS3_V2")
        min_nodes = int(self.kwargs.get("min_nodes", "0"))
        max_nodes = int(self.kwargs.get("max_nodes", "100"))
        idle_time = int(self.kwargs.get("idle_time", "300"))
        vnet_rg = None
        vnet_name = None
        subnet_name = None

        if self.admin_username is None:
            self.admin_username = "dask"
        ssh_key_pub, self.admin_ssh_key = self.__get_ssh_keys()

        if self.vnet and self.subnet:
<<<<<<< HEAD
            vnet_rg = self.workspace.resource_group
            vnet_name = self.vnet
            subnet_name = self.subnet
=======
            vnet_name = self.vnet
            subnet_name = self.subnet
            if self.vnet_resource_group:
                vnet_rg = self.vnet_resource_group
            else:
                vnet_rg = self.workspace.resource_group
>>>>>>> e44e1fba

        try:
            if ct_name not in self.workspace.compute_targets:
                config = AmlCompute.provisioning_configuration(
                    vm_size=vm_name,
                    min_nodes=min_nodes,
                    max_nodes=max_nodes,
                    vnet_resourcegroup_name=vnet_rg,
                    vnet_name=vnet_name,
                    subnet_name=subnet_name,
                    idle_seconds_before_scaledown=idle_time,
                    admin_username=self.admin_username,
                    admin_user_ssh_key=ssh_key_pub,
                    remote_login_port_public_access="Enabled",
                )

                self.__print_message("Creating new compute targe: {}".format(ct_name))
                ct = ComputeTarget.create(self.workspace, ct_name, config)
                ct.wait_for_completion(show_output=self.show_output)
            else:
                self.__print_message(
                    "Using existing compute target: {}".format(ct_name)
                )
                ct = self.workspace.compute_targets[ct_name]
        except Exception as e:
            logger.exception("Cannot create/get compute target. {}".format(e))
            raise e

        return ct

    def __delete_compute_target(self):
        try:
            self.compute_target.delete()
        except ComputeTargetException as e:
            logger.exception(
                "Compute target {} cannot be removed. You may need to delete it manually. {}".format(
                    self.compute_target.name, e
                )
            )

    async def __create_cluster(self):
        self.__print_message("Setting up cluster")
        exp = Experiment(self.workspace, self.experiment_name)
        estimator = Estimator(
            os.path.join(self.abs_path, "setup"),
            compute_target=self.compute_target,
            entry_script="start_scheduler.py",
            environment_definition=self.environment_definition,
            script_params=self.scheduler_params,
            node_count=1,  ### start only scheduler
            distributed_training=MpiConfiguration(),
            use_docker=True,
            inputs=self.datastores,
        )

        run = exp.submit(estimator, tags=self.tags)

        self.__print_message("Waiting for scheduler node's IP")
        status = run.get_status()
        while (
            status != "Canceled"
            and status != "Failed"
            and "scheduler" not in run.get_metrics()
        ):
            print(".", end="")
            logger.info("Scheduler not ready")
            time.sleep(5)
            status = run.get_status()

        if status == "Canceled" or status == "Failed":
            run_error = run.get_details().get("error")
            error_message = "Failed to start the AzureML cluster."

            if run_error:
                error_message = "{} {}".format(error_message, run_error)
            logger.exception(error_message)

            if not self.compute_target_set:
                self.__delete_compute_target()

            raise Exception(error_message)

        print("\n")

        ### SET FLAGS
        self.scheduler_ip_port = run.get_metrics()["scheduler"]
        self.worker_params["--scheduler_ip_port"] = self.scheduler_ip_port
        self.__print_message(f'Scheduler: {run.get_metrics()["scheduler"]}')
        self.run = run

        ### CHECK IF ON THE SAME VNET
        max_retry = 5
        while self.same_vnet is None and max_retry > 0:
            time.sleep(5)
            await self.sync(self.__check_if_scheduler_ip_reachable)
            max_retry -= 1

        if self.same_vnet is None:
            self.run.cancel()
            if not self.compute_target_set:
<<<<<<< HEAD
                self.__delete_compute_target()
=======
                ### REMOVE COMPUTE TARGET
                self.__delete_compute_target()

>>>>>>> e44e1fba
            logger.exception(
                "Connection error after retrying. Failed to start the AzureML cluster."
            )
            return

        ### REQUIRED BY dask.distributed.deploy.cluster.Cluster
        self.hostname = socket.gethostname()
        self.is_in_ci = (
            f"/mnt/batch/tasks/shared/LS_root/mounts/clusters/{self.hostname}"
            in os.getcwd()
        )
        _scheduler = self.__prepare_rpc_connection_to_headnode()
        self.scheduler_comm = rpc(_scheduler)
        await self.sync(self.__setup_port_forwarding)

        try:
            await super()._start()
        except Exception as e:
            logger.exception(e)
            # CLEAN UP COMPUTE TARGET
            self.run.cancel()
            if not self.compute_target_set:
                self.__delete_compute_target()
            return

        await self.sync(self.__update_links)

        self.__print_message("Connections established")
        self.__print_message(f"Scaling to {self.initial_node_count} workers")

        if self.initial_node_count > 1:
            self.scale(
                self.initial_node_count
            )  # LOGIC TO KEEP PROPER TRACK OF WORKERS IN `scale`
        self.__print_message("Scaling is done")

    async def __update_links(self):
        token = self.run.get_metrics()["token"]

        if self.same_vnet or self.is_in_ci:
            location = self.workspace.get_details()["location"]

            self.scheduler_info[
                "dashboard_url"
            ] = f"https://{self.hostname}-{self.dashboard_port}.{location}.instances.azureml.net/status"

            self.scheduler_info[
                "jupyter_url"
            ] = f"https://{self.hostname}-{self.jupyter_port}.{location}.instances.azureml.net/lab?token={token}"
        else:
            hostname = "localhost"
            self.scheduler_info[
                "dashboard_url"
            ] = f"http://{hostname}:{self.dashboard_port}"
            self.scheduler_info[
                "jupyter_url"
            ] = f"http://{hostname}:{self.jupyter_port}/?token={token}"

        logger.info(f'Dashboard URL: {self.scheduler_info["dashboard_url"]}')
        logger.info(f'Jupyter URL:   {self.scheduler_info["jupyter_url"]}')

    def __port_forward_logger(self, portforward_proc):
        portforward_log = open("portforward_out_log.txt", "w")

        while True:
            portforward_out = portforward_proc.stdout.readline()
            if portforward_proc != "":
                portforward_log.write(portforward_out)
                portforward_log.flush()

            if self.end_logging:
                break
        return

    async def __setup_port_forwarding(self):
        dashboard_address = self.run.get_metrics()["dashboard"]
        jupyter_address = self.run.get_metrics()["jupyter"]
        scheduler_ip = self.run.get_metrics()["scheduler"].split(":")[0]

        self.__print_message("Running in compute instance? {}".format(self.is_in_ci))
        os.system(
<<<<<<< HEAD
            f"killall socat"
=======
            "killall socat"
>>>>>>> e44e1fba
        )  # kill all socat processes - cleans up previous port forward setups
        if self.same_vnet:
            os.system(
                f"setsid socat tcp-listen:{self.dashboard_port},reuseaddr,fork tcp:{dashboard_address} &"
            )
            os.system(
                f"setsid socat tcp-listen:{self.jupyter_port},reuseaddr,fork tcp:{jupyter_address} &"
            )

            ### map additional ports
            for port in self.additional_ports:
                os.system(
                    f"setsid socat tcp-listen:{self.port[1]},reuseaddr,fork tcp:{scheduler_ip}:{port[0]} &"
                )
        else:
            scheduler_public_ip = self.compute_target.list_nodes()[0]["publicIpAddress"]
            scheduler_public_port = self.compute_target.list_nodes()[0]["port"]
            self.__print_message("scheduler_public_ip: {}".format(scheduler_public_ip))
            self.__print_message(
                "scheduler_public_port: {}".format(scheduler_public_port)
            )

            host_ip = "0.0.0.0"
            if self.is_in_ci:
                host_ip = socket.gethostbyname(self.hostname)

            cmd = (
                "ssh -vvv -o StrictHostKeyChecking=no -N"
                f" -i {os.path.expanduser(self.admin_ssh_key)}"
                f" -L {host_ip}:{self.jupyter_port}:{scheduler_ip}:8888"
                f" -L {host_ip}:{self.dashboard_port}:{scheduler_ip}:8787"
                f" -L {host_ip}:{self.scheduler_port}:{scheduler_ip}:8786"
            )

            for port in self.additional_ports:
                cmd += f" -L {host_ip}:{port[1]}:{scheduler_ip}:{port[0]}"

            cmd += f" {self.admin_username}@{scheduler_public_ip} -p {scheduler_public_port}"

            self.portforward_proc = subprocess.Popen(
                cmd.split(),
                universal_newlines=True,
                stdout=subprocess.PIPE,
                stderr=subprocess.STDOUT,
            )

            ### Starting thread to keep the SSH tunnel open on Windows
            portforward_logg = threading.Thread(
                target=self.__port_forward_logger, args=[self.portforward_proc]
            )
            portforward_logg.start()

    @property
    def dashboard_link(self):
        """ Link to Dask dashboard.
        """
        try:
            link = self.scheduler_info["dashboard_url"]
        except KeyError:
            return ""
        else:
            return link

    @property
    def jupyter_link(self):
        """ Link to JupyterLab on running on the headnode of the cluster.
        Set ``jupyter=True`` when creating the ``AzureMLCluster``.
        """
        try:
            link = self.scheduler_info["jupyter_url"]
        except KeyError:
            return ""
        else:
            return link

    def _format_nodes(self, nodes, requested, use_gpu, n_gpus_per_node=None):
        if use_gpu:
            if nodes == requested:
                return f"{nodes}"
            else:
                return f"{nodes} / {requested}"
        else:
            if nodes == requested:
                return f"{nodes}"
            else:
                return f"{nodes} / {requested}"

    def _widget_status(self):
        ### reporting proper number of nodes vs workers in a multi-GPU worker scenario
        nodes = len(self.scheduler_info["workers"])

        if self.use_gpu:
            nodes = int(nodes / self.n_gpus_per_node)
        if hasattr(self, "worker_spec"):
            requested = sum(
                1 if "group" not in each else len(each["group"])
                for each in self.worker_spec.values()
            )

        elif hasattr(self, "nodes"):
            requested = len(self.nodes)
        else:
            requested = nodes

        nodes = self._format_nodes(nodes, requested, self.use_gpu, self.n_gpus_per_node)

        cores = sum(v["nthreads"] for v in self.scheduler_info["workers"].values())
        cores_or_gpus = "Workers (GPUs)" if self.use_gpu else "Workers (vCPUs)"

        memory = (
            sum(
                v["gpu"]["memory-total"][0]
                for v in self.scheduler_info["workers"].values()
            )
            if self.use_gpu
            else sum(v["memory_limit"] for v in self.scheduler_info["workers"].values())
        )
        memory = format_bytes(memory)

        text = """
<div>
  <style scoped>
    .dataframe tbody tr th:only-of-type {
        vertical-align: middle;
    }
    .dataframe tbody tr th {
        vertical-align: top;
    }
    .dataframe thead th {
        text-align: right;
    }
  </style>
  <table style="text-align: right;">
    <tr> <th>Nodes</th> <td>%s</td></tr>
    <tr> <th>%s</th> <td>%s</td></tr>
    <tr> <th>Memory</th> <td>%s</td></tr>
  </table>
</div>
""" % (
            nodes,
            cores_or_gpus,
            cores,
            memory,
        )
        return text

    def _widget(self):
        """ Create IPython widget for display within a notebook """
        try:
            return self._cached_widget
        except AttributeError:
            pass

        try:
            from ipywidgets import Layout, VBox, HBox, IntText, Button, HTML, Accordion
        except ImportError:
            self._cached_widget = None
            return None

        layout = Layout(width="150px")

        if self.dashboard_link:
            dashboard_link = (
                '<p><b>Dashboard: </b><a href="%s" target="_blank">%s</a></p>\n'
                % (self.dashboard_link, self.dashboard_link)
            )
        else:
            dashboard_link = ""

        if self.jupyter_link:
            jupyter_link = (
                '<p><b>Jupyter: </b><a href="%s" target="_blank">%s</a></p>\n'
                % (self.jupyter_link, self.jupyter_link)
            )
        else:
            jupyter_link = ""

        title = "<h2>%s</h2>" % self._cluster_class_name
        title = HTML(title)
        dashboard = HTML(dashboard_link)
        jupyter = HTML(jupyter_link)

        status = HTML(self._widget_status(), layout=Layout(min_width="150px"))

        if self._supports_scaling:
            request = IntText(
                self.initial_node_count, description="Nodes", layout=layout
            )
            scale = Button(description="Scale", layout=layout)

            minimum = IntText(0, description="Minimum", layout=layout)
            maximum = IntText(0, description="Maximum", layout=layout)
            adapt = Button(description="Adapt", layout=layout)

            accordion = Accordion(
                [HBox([request, scale]), HBox([minimum, maximum, adapt])],
                layout=Layout(min_width="500px"),
            )
            accordion.selected_index = None
            accordion.set_title(0, "Manual Scaling")
            accordion.set_title(1, "Adaptive Scaling")

            def adapt_cb(b):
                self.adapt(minimum=minimum.value, maximum=maximum.value)
                update()

            adapt.on_click(adapt_cb)

            def scale_cb(b):
                with log_errors():
                    n = request.value
                    with suppress(AttributeError):
                        self._adaptive.stop()
                    self.scale(n)
                    update()

            scale.on_click(scale_cb)
        else:
            accordion = HTML("")

        box = VBox([title, HBox([status, accordion]), jupyter, dashboard])

        self._cached_widget = box

        def update():
            self.close_when_disconnect()
            status.value = self._widget_status()

        pc = PeriodicCallback(update, 500)  # , io_loop=self.loop)
        self.periodic_callbacks["cluster-repr"] = pc
        pc.start()

        return box

    def close_when_disconnect(self):
        status = self.run.get_status()
        if status == "Canceled" or status == "Completed" or status == "Failed":
            self.close()

    def scale(self, workers=1):
        """ Scale the cluster. Scales to a maximum of the workers available in the cluster.
        """
        if workers <= 0:
            self.close()
            return

        count = len(self.workers_list) + 1  # one more worker in head node

        if count < workers:
            self.scale_up(workers - count)
        elif count > workers:
            self.scale_down(count - workers)
        else:
            self.__print_message(f"Number of workers: {workers}")

    # scale up
    def scale_up(self, workers=1):
        """ Scale up the number of workers.
        """
        run_config = RunConfiguration()
        run_config.target = self.compute_target
        run_config.environment = self.environment_definition

        scheduler_ip = self.run.get_metrics()["scheduler"]
        args = [
            f"--scheduler_ip_port={scheduler_ip}",
            f"--use_gpu={self.use_gpu}",
            f"--n_gpus_per_node={self.n_gpus_per_node}",
            f"--worker_death_timeout={self.worker_death_timeout}",
        ]

        child_run_config = ScriptRunConfig(
            source_directory=os.path.join(self.abs_path, "setup"),
            script="start_worker.py",
            arguments=args,
            run_config=run_config,
        )

        for i in range(workers):
            child_run = self.run.submit_child(child_run_config, tags=self.tags)
            self.workers_list.append(child_run)

    # scale down
    def scale_down(self, workers=1):
        """ Scale down the number of workers. Scales to minimum of 1.
        """
        for i in range(workers):
            if self.workers_list:
                child_run = self.workers_list.pop(0)  # deactive oldest workers
                child_run.complete()  # complete() will mark the run "Complete", but won't kill the process
                child_run.cancel()
            else:
                self.__print_message("All scaled workers are removed.")

    # close cluster
    async def _close(self):
        if self.status == "closed":
            return

        while self.workers_list:
            child_run = self.workers_list.pop()
            child_run.complete()
            child_run.cancel()

        if self.run:
            self.run.complete()
            self.run.cancel()

        self.status = "closed"
        self.__print_message("Scheduler and workers are disconnected.")

        if self.portforward_proc is not None:
            ### STOP LOGGING SSH
            self.portforward_proc.terminate()
            self.end_logging = True

        ### REMOVE TEMP FILE
        if os.path.isfile(self.pub_key_file):
            os.remove(self.pub_key_file)
        if os.path.isfile(self.pri_key_file):
            os.remove(self.pri_key_file)

        if not self.compute_target_set:
            ### REMOVE COMPUTE TARGET
            self.__delete_compute_target()

        time.sleep(30)
        await super()._close()

    def close(self):
        """ Close the cluster. All Azure ML Runs corresponding to the scheduler
        and worker processes will be completed. The Azure ML Compute Target will
        return to its minimum number of nodes after its idle time before scaledown.
        """
        return self.sync(self._close)<|MERGE_RESOLUTION|>--- conflicted
+++ resolved
@@ -111,8 +111,6 @@
 
         Defaults to ``""``.
 
-<<<<<<< HEAD
-=======
     vnet: str (optional)
         Name of the virtual network.
 
@@ -125,7 +123,6 @@
         passed, ``vnet_resource_group`` is assigned with the name of resource
         group associted with ``workspace``
 
->>>>>>> e44e1fba
     telemetry_opt_out: bool (optional)
         A boolean parameter. Defaults to logging a version of AzureMLCluster
         with Microsoft. Set this flag to False if you do not want to share this
@@ -158,10 +155,7 @@
         admin_ssh_key=None,
         datastores=None,
         code_store=None,
-<<<<<<< HEAD
-=======
         vnet_resource_group=None,
->>>>>>> e44e1fba
         vnet=None,
         subnet=None,
         show_output=False,
@@ -194,10 +188,7 @@
         ## CREATE COMPUTE TARGET
         self.admin_username = admin_username
         self.admin_ssh_key = admin_ssh_key
-<<<<<<< HEAD
-=======
         self.vnet_resource_group = vnet_resource_group
->>>>>>> e44e1fba
         self.vnet = vnet
         self.subnet = subnet
         self.compute_target_set = True
@@ -210,7 +201,6 @@
             except Exception as e:
                 logger.exception(e)
                 return
-<<<<<<< HEAD
         elif self.compute_target.admin_user_ssh_key is not None and (
             self.admin_ssh_key is None or self.admin_username is None
         ):
@@ -220,8 +210,6 @@
                 )
             )
             return
-=======
->>>>>>> e44e1fba
 
         ### GPU RUN INFO
         self.workspace_vm_sizes = AmlCompute.supported_vmsizes(self.workspace)
@@ -470,11 +458,8 @@
         with open(pri_key_file, "wb") as f:
             f.write(private_key)
 
-<<<<<<< HEAD
         os.chmod(pri_key_file, 0o600)
 
-=======
->>>>>>> e44e1fba
         with open(pub_key_file, "r") as f:
             pubkey = f.read()
 
@@ -501,18 +486,12 @@
         ssh_key_pub, self.admin_ssh_key = self.__get_ssh_keys()
 
         if self.vnet and self.subnet:
-<<<<<<< HEAD
-            vnet_rg = self.workspace.resource_group
-            vnet_name = self.vnet
-            subnet_name = self.subnet
-=======
             vnet_name = self.vnet
             subnet_name = self.subnet
             if self.vnet_resource_group:
                 vnet_rg = self.vnet_resource_group
             else:
                 vnet_rg = self.workspace.resource_group
->>>>>>> e44e1fba
 
         try:
             if ct_name not in self.workspace.compute_targets:
@@ -613,13 +592,7 @@
         if self.same_vnet is None:
             self.run.cancel()
             if not self.compute_target_set:
-<<<<<<< HEAD
                 self.__delete_compute_target()
-=======
-                ### REMOVE COMPUTE TARGET
-                self.__delete_compute_target()
-
->>>>>>> e44e1fba
             logger.exception(
                 "Connection error after retrying. Failed to start the AzureML cluster."
             )
@@ -701,11 +674,7 @@
 
         self.__print_message("Running in compute instance? {}".format(self.is_in_ci))
         os.system(
-<<<<<<< HEAD
-            f"killall socat"
-=======
             "killall socat"
->>>>>>> e44e1fba
         )  # kill all socat processes - cleans up previous port forward setups
         if self.same_vnet:
             os.system(
